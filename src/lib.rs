/*!
Hayagriva provides a YAML-backed format and data model for various
bibliography items as well as formatting for both in-text citations and
reference lists based on these literature databases.

The crate is intended to assist scholarly writing and reference management
and can be used both through a CLI and an API.

Below, there is an example of how to parse a YAML database and get a Modern
Language Association-style citation.

# Supported styles

- Institute of Electrical and Electronics Engineers (IEEE)
    - [References](style::Ieee)
    - [Numerical citations](style::Numerical)
- Modern Language Association (MLA), 8th edition of the MLA Handbook
    - ["Works Cited" references](style::Mla)
- Chicago Manual of Style (CMoS), 17th edition
    - [Notes and Bibliography](style::ChicagoNotes)
    - [Author-Date references and citations](style::ChicagoAuthorDate)
- American Psychological Association (APA), 7th edition of the APA Publication Manual
    - [References](style::Apa)
- Other in-text citation styles
    - [Alphanumerical](style::Alphanumerical) (e. g. "Rass97")
    - [Author Title](style::AuthorTitle)

# Usage

```rust
use hayagriva::io::from_yaml_str;
use hayagriva::style::{Database, Mla};

let yaml = r#"
crazy-rich:
    type: Book
    title: Crazy Rich Asians
    author: Kwan, Kevin
    date: 2014
    publisher: Anchor Books
    location: New York, NY, US
"#;

// Parse a bibliography
let bib = from_yaml_str(yaml).unwrap();
assert_eq!(bib.get("crazy-rich").unwrap().date().unwrap().year, 2014);

// Format the reference
let db = bib.database();
let mut mla = Mla::new();
let reference = db.bibliography(&mut mla, None);
assert_eq!(reference[0].display.value, "Kwan, Kevin. Crazy Rich Asians. Anchor Books, 2014.");
```

Formatting for in-text citations is available through implementors of the
[`style::CitationStyle`] trait whereas bibliographies can be created by
[`style::BibliographyStyle`]. Both traits are used through a
[`style::Database`] which provides methods to format its records as
bibliographies and citations using references to implementors to these
traits.

If the default features are enabled, Hayagriva supports BibTeX and BibLaTeX
bibliographies. You can use [`io::from_biblatex_str`] to parse such
bibliographies.

Should you need more manual control, the library's native `Entry` struct
also offers an implementation of the `From<&biblatex::Entry>`-Trait. You will
need to depend on the [biblatex](https://docs.rs/biblatex/latest/biblatex/)
crate to obtain its `Entry`. Therefore, you could also use your BibLaTeX
content like this:

```ignore
use hayagriva::Entry;
let converted: Entry = your_biblatex_entry.into();
```

If you do not need BibLaTeX compatibility, you can use Hayagriva without the
default features by writing this in your `Cargo.toml`:

```toml
[dependencies]
hayagriva = { version = "0.2", default-features = false }
```

# Selectors

Hayagriva uses a custom selector language that enables you to filter
bibliographies by type of media. For more information about selectors, refer
to the [selectors.md
file](https://github.com/typst/hayagriva/blob/main/docs/selectors.md). While
you can parse user-defined selectors using the function `Selector::parse`,
you may instead want to use the selector macro to avoid the run time cost of
parsing a selector when working with constant selectors.

```rust
use hayagriva::select;
use hayagriva::io::from_yaml_str;

let yaml = r#"
quantized-vortex:
    type: Article
    author: Gross, E. P.
    title: Structure of a Quantized Vortex in Boson Systems
    date: 1961-05
    page-range: 454-477
    doi: 10.1007/BF02731494
    parent:
        issue: 3
        volume: 20
        title: Il Nuovo Cimento
"#;

let entries = from_yaml_str(yaml).unwrap();
let journal = select!((Article["date"]) > ("journal":Periodical));
assert!(journal.matches(entries.nth(0).unwrap()));
```

There are two ways to check if a selector matches an entry.
You should use [`Selector::matches`] if you just want to know if an item
matches a selector and [`Selector::apply`] to continue to work with the data from
parents of a matching entry. Keep in mind that the latter function will
return `Some` even if no sub-entry was bound / if the hash map is empty.
*/

#![warn(missing_docs)]
#![allow(clippy::comparison_chain)]

#[macro_use]
mod selectors;
#[cfg(feature = "biblatex")]
mod interop;

mod csl;
pub mod io;
pub mod lang;
pub mod style;
pub mod types;
mod util;

use indexmap::IndexMap;
pub use selectors::{Selector, SelectorError};

use paste::paste;
use serde::{de::Visitor, Deserialize, Serialize};
use types::*;
use unic_langid::LanguageIdentifier;
use util::{
    deserialize_one_or_many_opt, serialize_one_or_many, serialize_one_or_many_opt,
    OneOrMany,
};

/// A collection of bibliographic entries.
#[derive(Debug, Clone, Default, PartialEq, Serialize)]
pub struct Library(IndexMap<String, Entry>);

impl Library {
    /// Construct a new, empty bibliography library.
    pub fn new() -> Self {
        Self(IndexMap::new())
    }

    /// Add an entry to the library.
    pub fn push(&mut self, entry: &Entry) {
        self.0.insert(entry.key.clone(), entry.clone());
    }

    /// Retrieve an entry from the library.
    pub fn get(&self, key: &str) -> Option<&Entry> {
        self.0.get(key)
    }

    /// Get an iterator over the entries in the library.
    pub fn iter(&self) -> impl Iterator<Item = &Entry> {
        self.0.values()
    }

    /// Get an iterator over the keys in the library.
    pub fn keys(&self) -> impl Iterator<Item = &str> {
        self.0.keys().map(|k| k.as_str())
    }

<<<<<<< HEAD
    /// Get the unconverted value of a certain field from this entry or any of
    /// its parents.
    pub fn get_recursive(&self, key: &str) -> Option<&Value> {
        self.content.get(key).or_else(|| self.get_parents(key))
    }

    /// Get the unconverted value of a certain field from the parents only by BFS.
    pub fn get_parents(&self, key: &str) -> Option<&Value> {
        let mut path: Vec<usize> = vec![0];
        let parents = self.parents().unwrap_or(&[]);
        let up = |path: &mut Vec<usize>| {
            path.pop();
            if let Some(last) = path.last_mut() {
                *last += 1;
            }
        };

        'outer: loop {
            // Index parents with the items in path. If, at any level, the index
            // exceeds the number of parents, increment the index at the
            // previous level. If no other level remains, return.
            let Some(first_path) = path.first() else {
                return None;
            };

            if parents.len() <= *first_path {
                return None;
            }

            let mut item = &parents[*first_path];

            for i in 1..path.len() {
                if let Some(parents) = item.parents() {
                    if path[i] >= parents.len() {
                        up(&mut path);
                        continue 'outer;
                    }
                    item = &parents[path[i]];
                } else {
                    up(&mut path);
                }
            }

            if let Some(first_path) = path.first_mut() {
                *first_path += 1;
            }

            if let Some(value) = item.get(key) {
                return Some(value);
            }
        }
    }

    /// Get a certain field with a selector that binds an entry.
    pub fn get_with_selector(
        &self,
        key: &str,
        selector: &Selector,
        bound: &str,
    ) -> Option<&Value> {
        if let Some(item) = selector.apply(self) {
            item.get(bound).and_then(|p| p.get(key))
        } else {
            None
        }
    }

    /// Set [any data type](Value) as value for a given field.
    #[allow(clippy::result_large_err)]
    pub fn set(
        &mut self,
        field: impl Into<String>,
        value: Value,
    ) -> Result<(), SetFieldError> {
        let field = field.into();
        let valid = match field.as_ref() {
            "parent" => matches!(value, Value::Entries(_)),
            "title" => matches!(value, Value::Title(_)),
            "location" | "publisher" | "archive" | "archive-location" => {
                matches!(value, Value::FmtString(_))
            }
            "author" | "editor" => matches!(value, Value::Persons(_)),
            "date" => matches!(value, Value::Date(_)),
            "affiliated" => matches!(value, Value::PersonsWithRoles(_)),
            "organization" | "issn" | "isbn" | "doi" | "serial-number" | "note" => {
                matches!(value, Value::Text(_))
            }
            "issue" | "edition" => matches!(value, Value::IntegerOrText(_)),
            "volume" | "page-range" => matches!(value, Value::Range(_)),
            "volume-total" | "page-total" => matches!(value, Value::Integer(_)),
            "time-range" => matches!(value, Value::TimeRange(_)),
            "runtime" => matches!(value, Value::Duration(_)),
            "url" => matches!(value, Value::Url(_)),
            "language" => matches!(value, Value::Language(_)),
            _ => true,
        };
=======
    /// Remove an entry from the library.
    pub fn remove(&mut self, key: &str) -> Option<Entry> {
        self.0.remove(key)
    }
>>>>>>> e01ae4c4

    /// Get the length of the library.
    pub fn len(&self) -> usize {
        self.0.len()
    }

    /// Check whether the library is empty.
    pub fn is_empty(&self) -> bool {
        self.0.is_empty()
    }

    /// Get the bibliography as a [`style::Database`].
    pub fn database(&self) -> style::Database {
        style::Database::from_entries(self.iter())
    }

    /// Get the nth entry in the library.
    pub fn nth(&self, n: usize) -> Option<&Entry> {
        self.0.get_index(n).map(|(_, v)| v)
    }
}

impl IntoIterator for Library {
    type Item = Entry;
    type IntoIter = std::iter::Map<
        indexmap::map::IntoIter<String, Entry>,
        fn((String, Entry)) -> Entry,
    >;

    fn into_iter(self) -> Self::IntoIter {
        self.0.into_iter().map(|(_, v)| v)
    }
}

macro_rules! entry {
    ($(
        $(#[doc = $doc:literal])*
        $(#[serde $serde:tt])*
        $s:literal => $i:ident : $t:ty
        $(| $d:ty)? $(,)?
    ),*) => {
        // Build the struct and make it serializable.

        /// A citable item in a bibliography.
        #[derive(Debug, Clone, PartialEq, Serialize)]
        pub struct Entry {
            /// The key of the entry.
            #[serde(skip)]
            key: String,
            /// The type of the item.
            #[serde(rename = "type")]
            entry_type: EntryType,
            $(
                $(#[doc = $doc])*
                $(#[serde $serde])*
                #[serde(skip_serializing_if = "Option::is_none")]
                #[serde(rename = $s)]
                $i: Option<$t>,
            )*
            /// Item in which the item was published / to which it is strongly
            /// associated to.
            #[serde(serialize_with = "serialize_one_or_many")]
            #[serde(skip_serializing_if = "Vec::is_empty")]
            #[serde(rename = "parent")]
            parents: Vec<Entry>,
        }

        impl Entry {
            /// Get the key of the entry.
            pub fn key(&self) -> &str {
                &self.key
            }

            /// Construct a new, empty entry.
            pub fn new(key: &str, entry_type: EntryType) -> Self {
                Self {
                    key: key.to_owned(),
                    entry_type,
                    $(
                        $i: None,
                    )*
                    parents: Vec::new(),
                }
            }

            /// Check whether the entry has some key.
            pub fn has(&self, key: &str) -> bool {
                match key {
                    $(
                        $s => self.$i.is_some(),
                    )*
                    _ => false,
                }
            }
        }

        /// Getters.
        impl Entry {
            /// Get the type of the entry.
            pub fn entry_type(&self) -> &EntryType {
                &self.entry_type
            }

            /// Get the parents of the entry.
            pub fn parents(&self) -> &[Entry] {
                &self.parents
            }

            $(
                entry!(@get $(#[doc = $doc])* $s => $i : $t $(| $d)?);
            )*
        }

        /// Setters.
        impl Entry {
            /// Set the parents of the entry.
            pub fn set_parents(&mut self, parents: Vec<Entry>) {
                self.parents = parents;
            }


            $(
                entry!(@set $s => $i : $t);
            )*
        }

        /// The library deserialization also handles entries.
        ///
        /// Entries do not implement [`Deserialize`] because they have a data
        /// dependency on their key (stored in the parent map) and their
        /// children for default types.
        impl<'de> Deserialize<'de> for Library {
            fn deserialize<D>(deserializer: D) -> Result<Self, D::Error>
            where
                D: serde::Deserializer<'de>,
            {
                struct MyVisitor;

                #[derive(Deserialize)]
                struct NakedEntry {
                    #[serde(rename = "type")]
                    entry_type: Option<EntryType>,
                    #[serde(default)]
                    #[serde(rename = "parent")]
                    parents: OneOrMany<NakedEntry>,
                    $(
                        $(#[serde $serde])*
                        #[serde(rename = $s)]
                        #[serde(default)]
                        $i: Option<$t>,
                    )*
                }

                impl NakedEntry {
                    /// Convert into a full entry using the child entry type
                    /// (if any) and the key.
                    fn into_entry<E>(
                        self,
                        key: &str,
                        child_entry_type: Option<EntryType>,
                    ) -> Result<Entry, E>
                        where E: serde::de::Error
                    {
                        let entry_type = self.entry_type
                            .or_else(|| child_entry_type.map(|e| e.default_parent()))
                            .ok_or_else(|| E::custom("no entry type"))?;

                        let parents: Result<Vec<_>, _> = self.parents
                            .into_iter()
                            .map(|p| p.into_entry(key, Some(entry_type)))
                            .collect();

                        Ok(Entry {
                            key: key.to_owned(),
                            entry_type,
                            parents: parents?,
                            $(
                                $i: self.$i,
                            )*
                        })
                    }
                }

                impl<'de> Visitor<'de> for MyVisitor {
                    type Value = Library;

                    fn expecting(&self, formatter: &mut std::fmt::Formatter)
                        -> std::fmt::Result
                    {
                        formatter.write_str(
                            "a map between cite keys and entries"
                        )
                    }

                    fn visit_map<A>(self, mut map: A)
                        -> Result<Self::Value, A::Error>
                    where
                        A: serde::de::MapAccess<'de>,
                    {
                        let mut entries = Vec::with_capacity(
                            map.size_hint().unwrap_or(0).min(128)
                        );
                        while let Some(key) = map.next_key::<String>()? {
                            if entries.iter().any(|(k, _)| k == &key) {
                                return Err(serde::de::Error::custom(format!(
                                    "duplicate key {}",
                                    key
                                )));
                            }

                            let entry: NakedEntry = map.next_value()?;
                            entries.push((key, entry));
                        }

                        let entries: Result<IndexMap<_, _>, A::Error> =
                            entries.into_iter().map(|(k, v)| {
                                v.into_entry(&k, None).map(|e| (k, e))
                            }).collect();

                        Ok(Library(entries?))
                    }
                }

                deserializer.deserialize_map(MyVisitor)
            }
        }
    };

    (@match
        $s:literal => $i:ident,
        $naked:ident, $map:ident $(,)?
    ) => {
        $naked.$i = Some($map.next_value()?)
    };

    // All items with a serde attribute are expected to be collections.
    (@match
        $(#[serde $serde:tt])+
        $s:literal => $i:ident,
        $naked:ident, $map:ident $(,)?
    ) => {
        let one_or_many: OneOrMany = $map.next_value()?;
        $naked.$i = Some(one_or_many.into());
    };

    // Getter macro for deref types
    (@get $(#[$docs:meta])+ $s:literal => $i:ident : $t:ty | $d:ty $(,)?) => {
            $(#[$docs])+
            pub fn $i(&self) -> Option<&$d> {
                self.$i.as_deref()
            }
    };

    // Getter macro for regular types.
    (@get $(#[$docs:meta])+ $s:literal => $i:ident : $t:ty $(,)?) => {
        $(#[$docs])+
        pub fn $i(&self) -> Option<&$t> {
            self.$i.as_ref()
        }
    };

    // Setter for all types.
    (@set $s:literal => $i:ident : $t:ty $(,)?) => {
        paste! {
            #[doc = "Set the `" $s "` field."]
            pub fn [<set_ $i>](&mut self, $i: $t) {
                self.$i = Some($i);
            }
        }
    };
}

entry! {
    /// Title of the item.
    "title" => title: FormatString,
    /// Persons primarily responsible for creating the item.
    #[serde(serialize_with = "serialize_one_or_many_opt")]
    #[serde(deserialize_with = "deserialize_one_or_many_opt")]
    "author" => authors: Vec<Person> | [Person],
    /// Date at which the item was published.
    "date" => date: Date,
    /// Persons responsible for selecting and revising the content of the item.
    #[serde(serialize_with = "serialize_one_or_many_opt")]
    #[serde(deserialize_with = "deserialize_one_or_many_opt")]
    "editor" => editors: Vec<Person> | [Person],
    /// Persons involved in the production of the item that are not authors or editors.
    #[serde(serialize_with = "serialize_one_or_many_opt")]
    #[serde(deserialize_with = "deserialize_one_or_many_opt")]
    "affiliated" => affiliated: Vec<PersonsWithRoles> | [PersonsWithRoles],
    /// Publisher of the item.
    "publisher" => publisher: FormatString,
    /// Physical location at which the item was published or created.
    "location" => location: FormatString,
    /// Organization at/for which the item was created.
    "organization" => organization: FormatString,
    /// For an item whose parent has multiple issues, indicates the position in
    /// the issue sequence. Also used to indicate the episode number for TV.
    "issue" => issue: MaybeTyped<Numeric>,
    /// For an item whose parent has multiple volumes/parts/seasons ... of which
    /// this item is one.
    "volume" => volume: MaybeTyped<Numeric>,
    /// Total number of volumes/parts/seasons ... this item consists of.
    "volume-total" => volume_total: Numeric,
    /// Published version of an item.
    "edition" => edition: MaybeTyped<Numeric>,
    /// The range of pages within the parent this item occupies
    "page-range" => page_range: Numeric,
    /// The total number of pages the item has.
    "page-total" => page_total: Numeric,
    /// The time range within the parent this item starts and ends at.
    "time-range" => time_range: MaybeTyped<DurationRange>,
    /// The total runtime of the item.
    "runtime" => runtime: MaybeTyped<Duration>,
    /// Canonical public URL of the item, can have access date.
    "url" => url: QualifiedUrl,
    /// The Digital Object Identifier of the item.
    "doi" => doi: String,
    /// Any serial number or version describing the item that is not appropriate
    /// for the fields doi, edition, isbn or issn (may be assigned by the author
    /// of the item; especially useful for preprint archives).
    "serial-number" => serial_number: String,
    /// International Standard Book Number (ISBN), prefer ISBN-13.
    "isbn" => isbn: String,
    /// International Standard Serial Number (ISSN).
    "issn" => issn: String,
    /// The language of the item.
    "language" => language: LanguageIdentifier,
    /// Name of the institution/collection where the item is kept.
    "archive" => archive: FormatString,
    /// Physical location of the institution/collection where the item is kept.
    "archive-location" => archive_location: FormatString,
    /// The call number of the item in the institution/collection.
    "call-number" => call_number: FormatString,
    /// Additional description to be appended in the bibliographic entry.
    "note" => note: FormatString,
}

impl Entry {
    /// Get and parse the `affiliated` field and only return persons of a given
    /// [role](PersonRole).
    pub(crate) fn affiliated_with_role(&self, role: PersonRole) -> Vec<Person> {
        self.affiliated
            .iter()
            .flatten()
            .cloned()
            .filter_map(
                |PersonsWithRoles { names, role: r }| {
                    if r == role {
                        Some(names)
                    } else {
                        None
                    }
                },
            )
            .flatten()
            .collect()
    }

    /// Get the unconverted value of a certain field from this entry or any of
    /// its parents.
    pub fn map<'a, F, T>(&'a self, mut f: F) -> Option<T>
    where
        F: FnMut(&'a Self) -> Option<T>,
    {
        if let Some(value) = f(self) {
            Some(value)
        } else {
            self.map_parents(f)
        }
    }

    /// Get the unconverted value of a certain field from the parents only by BFS.
    pub fn map_parents<'a, F, T>(&'a self, mut f: F) -> Option<T>
    where
        F: FnMut(&'a Self) -> Option<T>,
    {
        let mut path: Vec<usize> = vec![0];
        let up = |path: &mut Vec<usize>| {
            path.pop();
            if let Some(last) = path.last_mut() {
                *last += 1;
            }
        };

        'outer: loop {
            // Index parents with the items in path. If, at any level, the index
            // exceeds the number of parents, increment the index at the
            // previous level. If no other level remains, return.
            let Some(first_path) = path.first() else {
                return None;
            };

            if self.parents.len() <= *first_path {
                return None;
            }

            let mut item = &self.parents[*first_path];

            for i in 1..path.len() {
                if path[i] >= item.parents.len() {
                    up(&mut path);
                    continue 'outer;
                }
                item = &item.parents[path[i]];
            }

            if let Some(first_path) = path.first_mut() {
                *first_path += 1;
            }

            if let Some(value) = f(item) {
                return Some(value);
            }
        }
    }

    /// Will recursively get a date off either the entry or any of its ancestors.
    pub fn date_any(&self) -> Option<&Date> {
        self.map(|e| e.date.as_ref())
    }

    /// Will recursively get an URL off either the entry or any of its ancestors.
    pub fn url_any(&self) -> Option<&QualifiedUrl> {
        self.map(|e| e.url.as_ref())
    }

    /// Extract the social media handle for the nth author from their alias.
    /// Will make sure the handle starts with `@`.
    ///
    /// If the `user_index` is 0, the function will try to extract
    /// the handle from the URL.
    pub(crate) fn social_handle(&self, user_index: usize) -> Option<String> {
        if self.entry_type != EntryType::Post {
            return None;
        }

        let authors = self.authors.as_deref().unwrap_or_default();

        if user_index > 0 && user_index >= authors.len() {
            return None;
        }

        if let Some(alias) = &authors[user_index].alias {
            return if alias.starts_with('@') {
                Some(alias.clone())
            } else {
                Some(format!("@{}", alias))
            };
        }

        if user_index == 0 {
            if let Some(url) = self.url.as_ref().map(|u| &u.value) {
                if !matches!(url.host(), Some(url::Host::Domain("twitter.com" | "x.com")))
                {
                    return None;
                }

                if let Some(handle) = url.path_segments().and_then(|mut c| c.next()) {
                    return Some(format!("@{}", handle));
                }
            }
        }

        None
    }
}

#[cfg(feature = "biblatex")]
impl Entry {
    /// Adds a parent to the current entry. The parent
    /// list will be created if there is none.
    pub(crate) fn add_parent(&mut self, entry: Entry) {
        self.parents.push(entry);
    }

    /// Adds affiliated persons. The list will be created if there is none.
    pub(crate) fn add_affiliated_persons(
        &mut self,
        new_persons: (Vec<Person>, PersonRole),
    ) {
        let obj = PersonsWithRoles { names: new_persons.0, role: new_persons.1 };
        if let Some(affiliated) = &mut self.affiliated {
            affiliated.push(obj);
        } else {
            self.affiliated = Some(vec![obj]);
        }
    }

    pub(crate) fn parents_mut(&mut self) -> &mut [Entry] {
        &mut self.parents
    }
}

#[cfg(test)]
mod tests {
    use std::fs;

    use style::Citation;

    use super::*;
    use crate::io::from_yaml_str;
    use crate::style::{Apa, ChicagoNotes, Ieee, Mla};

    #[test]
    fn apa() {
        let contents = fs::read_to_string("tests/basic.yml").unwrap();
        let entries = from_yaml_str(&contents).unwrap();
        let apa = Apa::new();

        let db = entries.database();
        for reference in db.bibliography(&apa, None) {
            println!("{:#}", reference.display);
        }
    }

    #[test]
    fn ieee() {
        let contents = fs::read_to_string("tests/basic.yml").unwrap();
        let entries = from_yaml_str(&contents).unwrap();
        let ieee = Ieee::new();

        let db = entries.database();
        for reference in db.bibliography(&ieee, None) {
            println!("{:#}", reference.display);
        }
    }

    #[test]
    fn mla() {
        let contents = fs::read_to_string("tests/basic.yml").unwrap();
        let entries = from_yaml_str(&contents).unwrap();
        let mla = Mla::new();

        let db = entries.database();
        for reference in db.bibliography(&mla, None) {
            println!("{:#}", reference.display);
        }
    }

    #[test]
    fn chicago_n() {
        let contents = fs::read_to_string("tests/basic.yml").unwrap();
        let entries = from_yaml_str(&contents).unwrap();
        let mut chicago = ChicagoNotes::default();

        let mut db = entries.database();
        for entry in entries.iter() {
            let citation = Citation::new(entry, None);
            println!("{:#}", db.citation(&mut chicago, &[citation]).display);
        }
    }

    #[test]
    fn chicago_b() {
        let contents = fs::read_to_string("tests/basic.yml").unwrap();
        let entries = from_yaml_str(&contents).unwrap();
        let chicago = ChicagoNotes::default();

        let db = entries.database();
        for reference in db.bibliography(&chicago, None) {
            println!("{:#}", reference.display);
        }
    }

    macro_rules! select_all {
        ($select:expr, $entries:tt, [$($key:expr),* $(,)*] $(,)*) => {
            let keys = [$($key,)*];
            let selector = Selector::parse($select).unwrap();
            for entry in $entries.iter() {
                let res = selector.apply(entry);
                if keys.contains(&entry.key.as_str()) {
                    if res.is_none() {
                        panic!("Key {} not found in results", entry.key);
                    }
                } else {
                    if res.is_some() {
                        panic!("Key {} found in results", entry.key);
                    }
                }
            }
        }
    }

    macro_rules! select {
        ($select:expr, $entries:tt >> $entry_key:expr, [$($key:expr),* $(,)*] $(,)*) => {
            let keys = vec![ $( $key , )* ];
            let entry = $entries.iter().filter_map(|i| if i.key == $entry_key {Some(i)} else {None}).next().unwrap();
            let selector = Selector::parse($select).unwrap();
            let res = selector.apply(entry).unwrap();
            if !keys.into_iter().all(|k| res.get(k).is_some()) {
                panic!("Results do not contain binding");
            }
        }
    }

    #[test]
    fn selectors() {
        let contents = fs::read_to_string("tests/basic.yml").unwrap();
        let entries = from_yaml_str(&contents).unwrap();

        select_all!("article > proceedings", entries, ["zygos"]);
        select_all!(
            "article > (periodical | newspaper)",
            entries,
            ["omarova-libra", "kinetics", "house", "swedish",]
        );
        select_all!(
            "(chapter | anthos) > (anthology | book)",
            entries,
            ["harry", "gedanken"]
        );
        select_all!(
            "*[url]",
            entries,
            [
                "omarova-libra",
                "science-e-issue",
                "oiseau",
                "georgia",
                "really-habitable",
                "electronic-music",
                "mattermost",
                "worth",
                "wrong",
                "un-hdr",
                "audio-descriptions",
                "camb",
                "logician",
                "dns-encryption",
                "overleaf",
                "editors",
            ]
        );
        select_all!(
            "!(*[url] | (* > *[url]))",
            entries,
            [
                "zygos",
                "harry",
                "terminator-2",
                "interior",
                "wire",
                "kinetics",
                "house",
                "plaque",
                "renaissance",
                "gedanken",
                "donne",
                "roe-wade",
                "foia",
                "drill",
                "swedish",
                "latex-users",
                "barb",
            ]
        );
    }

    #[test]
    fn selector_bindings() {
        let contents = fs::read_to_string("tests/basic.yml").unwrap();
        let entries = from_yaml_str(&contents).unwrap();

        select!(
            "a:article > (b:conference & c:(video|blog|web))",
            entries >> "wwdc-network",
            ["a", "b", "c"]
        );
    }
}<|MERGE_RESOLUTION|>--- conflicted
+++ resolved
@@ -179,109 +179,10 @@
         self.0.keys().map(|k| k.as_str())
     }
 
-<<<<<<< HEAD
-    /// Get the unconverted value of a certain field from this entry or any of
-    /// its parents.
-    pub fn get_recursive(&self, key: &str) -> Option<&Value> {
-        self.content.get(key).or_else(|| self.get_parents(key))
-    }
-
-    /// Get the unconverted value of a certain field from the parents only by BFS.
-    pub fn get_parents(&self, key: &str) -> Option<&Value> {
-        let mut path: Vec<usize> = vec![0];
-        let parents = self.parents().unwrap_or(&[]);
-        let up = |path: &mut Vec<usize>| {
-            path.pop();
-            if let Some(last) = path.last_mut() {
-                *last += 1;
-            }
-        };
-
-        'outer: loop {
-            // Index parents with the items in path. If, at any level, the index
-            // exceeds the number of parents, increment the index at the
-            // previous level. If no other level remains, return.
-            let Some(first_path) = path.first() else {
-                return None;
-            };
-
-            if parents.len() <= *first_path {
-                return None;
-            }
-
-            let mut item = &parents[*first_path];
-
-            for i in 1..path.len() {
-                if let Some(parents) = item.parents() {
-                    if path[i] >= parents.len() {
-                        up(&mut path);
-                        continue 'outer;
-                    }
-                    item = &parents[path[i]];
-                } else {
-                    up(&mut path);
-                }
-            }
-
-            if let Some(first_path) = path.first_mut() {
-                *first_path += 1;
-            }
-
-            if let Some(value) = item.get(key) {
-                return Some(value);
-            }
-        }
-    }
-
-    /// Get a certain field with a selector that binds an entry.
-    pub fn get_with_selector(
-        &self,
-        key: &str,
-        selector: &Selector,
-        bound: &str,
-    ) -> Option<&Value> {
-        if let Some(item) = selector.apply(self) {
-            item.get(bound).and_then(|p| p.get(key))
-        } else {
-            None
-        }
-    }
-
-    /// Set [any data type](Value) as value for a given field.
-    #[allow(clippy::result_large_err)]
-    pub fn set(
-        &mut self,
-        field: impl Into<String>,
-        value: Value,
-    ) -> Result<(), SetFieldError> {
-        let field = field.into();
-        let valid = match field.as_ref() {
-            "parent" => matches!(value, Value::Entries(_)),
-            "title" => matches!(value, Value::Title(_)),
-            "location" | "publisher" | "archive" | "archive-location" => {
-                matches!(value, Value::FmtString(_))
-            }
-            "author" | "editor" => matches!(value, Value::Persons(_)),
-            "date" => matches!(value, Value::Date(_)),
-            "affiliated" => matches!(value, Value::PersonsWithRoles(_)),
-            "organization" | "issn" | "isbn" | "doi" | "serial-number" | "note" => {
-                matches!(value, Value::Text(_))
-            }
-            "issue" | "edition" => matches!(value, Value::IntegerOrText(_)),
-            "volume" | "page-range" => matches!(value, Value::Range(_)),
-            "volume-total" | "page-total" => matches!(value, Value::Integer(_)),
-            "time-range" => matches!(value, Value::TimeRange(_)),
-            "runtime" => matches!(value, Value::Duration(_)),
-            "url" => matches!(value, Value::Url(_)),
-            "language" => matches!(value, Value::Language(_)),
-            _ => true,
-        };
-=======
     /// Remove an entry from the library.
     pub fn remove(&mut self, key: &str) -> Option<Entry> {
         self.0.remove(key)
     }
->>>>>>> e01ae4c4
 
     /// Get the length of the library.
     pub fn len(&self) -> usize {
