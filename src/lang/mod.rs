--- conflicted
+++ resolved
@@ -8,7 +8,7 @@
 /// Rules for the title case transformation.
 #[derive(Copy, Clone, Debug, PartialEq, Eq)]
 #[non_exhaustive]
-pub struct TitleCaseConf {
+pub struct TitleCase {
     /// Always capitalize after a full stop, question or exclamation mark, and
     /// colon even if the punctuation is followed by a word on the
     /// capitalization blacklist.
@@ -33,7 +33,7 @@
     pub trim_end: bool,
 }
 
-impl Default for TitleCaseConf {
+impl Default for TitleCase {
     fn default() -> Self {
         Self {
             always_capitalize_after_punctuation: true,
@@ -48,7 +48,7 @@
     }
 }
 
-impl TitleCaseConf {
+impl TitleCase {
     /// Construct TitleCaseProperties with the default values.
     pub fn new() -> Self {
         Default::default()
@@ -58,11 +58,7 @@
 /// Rules for the sentence case transformation.
 #[derive(Copy, Clone, Debug, PartialEq, Eq)]
 #[non_exhaustive]
-<<<<<<< HEAD
-pub struct SentenceCaseConf {
-=======
 pub struct SentenceCase {
->>>>>>> e01ae4c4
     /// Capitalize words that contain caps
     /// in a non-start position (e. g. `fahrCard`).
     pub capitalize_words_with_caps_inside: bool,
@@ -78,10 +74,9 @@
     pub trim_start: bool,
     /// Discard whitespace at the end of the title.
     pub trim_end: bool,
-<<<<<<< HEAD
-}
-
-impl Default for SentenceCaseConf {
+}
+
+impl Default for SentenceCase {
     fn default() -> Self {
         Self {
             capitalize_words_with_caps_inside: true,
@@ -94,586 +89,13 @@
     }
 }
 
-impl SentenceCaseConf {
+impl SentenceCase {
     /// Construct a new `SentenceCase` with the default values.
     pub fn new() -> Self {
         Default::default()
     }
 }
 
-/// Which case to transform to
-#[derive(Copy, Clone, Debug, Default, PartialEq, Eq)]
-pub enum Case {
-    /// Capitalize all words except for some words using customary English rules.
-    Title(TitleCaseConf),
-    /// Capitalize at the start of sentences as well as proper nouns.
-    Sentence(SentenceCaseConf),
-    /// CAPITALIZE EVERYTHING.
-    Uppercase,
-    /// lowercase everything.
-    Lowercase,
-    /// Do not apply a case transformation.
-    #[default]
-    NoTransform,
-    /// Capitalize the first letter of the first word if it is lowercase.
-    FirstUpper,
-    /// Capitalize the first letter of each word.
-    AllUpper,
-}
-
-impl From<TitleCaseConf> for Case {
-    fn from(props: TitleCaseConf) -> Self {
-        Self::Title(props)
-    }
-}
-
-impl From<SentenceCaseConf> for Case {
-    fn from(props: SentenceCaseConf) -> Self {
-        Self::Sentence(props)
-    }
-}
-
-#[derive(Debug, Default, Copy, Clone, PartialEq, Eq)]
-enum CharClass {
-    #[default]
-    NewSentence,
-    MaybeNewSentence,
-    NewSubclause,
-    MaybeSubclause,
-    NewWord,
-    InWord,
-}
-
-impl CharClass {
-    fn step(self, c: char, hyphen_separates: bool) -> Self {
-        match c {
-            '.' | '?' | '!' | '…' | '‽' | '。' | ':' => {
-                if self.is_in_word() {
-                    Self::MaybeNewSentence
-                } else {
-                    self
-                }
-            }
-            '(' | '[' | '{' => Self::NewSubclause,
-            ')' | ']' | '}' => self,
-            '"' | '”' | '“' | '»' | '›' | '«' | '‹' | '‘' => self,
-            ',' | ';' => {
-                if self.is_in_word() {
-                    Self::MaybeSubclause
-                } else {
-                    self
-                }
-            }
-            _ if c.is_whitespace()
-                || (hyphen_separates && matches!(c, '-' | '–' | '—'))
-                || matches!(c, '\'' | '’') =>
-            {
-                match self {
-                    Self::MaybeNewSentence => Self::NewSentence,
-                    Self::MaybeSubclause => Self::NewSubclause,
-                    Self::InWord => Self::NewWord,
-                    _ => self,
-                }
-            }
-            _ => Self::InWord,
-        }
-    }
-
-    fn is_new_sentence(&self) -> bool {
-        matches!(self, Self::NewSentence)
-    }
-
-    fn is_new_subclause(&self) -> bool {
-        matches!(self, Self::NewSubclause | Self::NewSentence)
-    }
-
-    fn is_new_word(&self) -> bool {
-        matches!(self, Self::NewWord | Self::NewSubclause | Self::NewSentence)
-    }
-
-    fn is_in_word(&self) -> bool {
-        matches!(self, Self::InWord | Self::MaybeSubclause | Self::MaybeNewSentence)
-    }
-}
-
-/// Buffer that adjusts word case on the fly.
-#[derive(Debug)]
-pub struct CaseFolder {
-    case: Case,
-    /// Only true if the only characters after a configuration change were
-    /// whitespace.
-    pristine: bool,
-    char_class: CharClass,
-    buf: String,
-    /// Index of finished at which the last configuration change happened.
-    last_reconfig: usize,
-    /// Index of the last word in the buffer.
-    last_word: Option<WordData>,
-}
-
-#[derive(Copy, Clone, Debug, PartialEq, Eq)]
-enum WordCase {
-    Lowercase,
-    HasNonStartUpper,
-    AllUpper,
-}
-
-impl WordCase {
-    fn feed(self, is_upper: bool, second: bool) -> Self {
-        match (self, is_upper, second) {
-            (Self::Lowercase, true, _) => Self::HasNonStartUpper,
-            (Self::AllUpper, false, false) => Self::HasNonStartUpper,
-            (Self::AllUpper, false, true) => Self::Lowercase,
-            _ => self,
-        }
-    }
-}
-
-#[derive(Debug, Clone, Copy, PartialEq, Eq)]
-struct WordData {
-    start: usize,
-    end: usize,
-    case: WordCase,
-    follows_punctuation: bool,
-    start_was_upper: bool,
-}
-
-impl WordData {
-    fn new(
-        c: char,
-        buf_before: usize,
-        buf_now: usize,
-        prev_class: CharClass,
-        char_class: CharClass,
-    ) -> Option<Self> {
-        let start_was_upper = c.is_uppercase();
-        char_class.is_in_word().then(|| Self {
-            start: buf_before,
-            end: buf_now,
-            case: if start_was_upper { WordCase::AllUpper } else { WordCase::Lowercase },
-            follows_punctuation: prev_class.is_new_subclause(),
-            start_was_upper,
-        })
-    }
-
-    fn feed(
-        self,
-        c: char,
-        buf_before: usize,
-        buf_now: usize,
-        prev_class: CharClass,
-        char_class: CharClass,
-    ) -> Option<Self> {
-        if char_class.is_new_word() {
-            return None;
-        }
-
-        if !prev_class.is_in_word() && char_class == CharClass::InWord {
-            let start_was_upper = c.is_uppercase();
-            return Some(Self {
-                start: buf_before,
-                end: buf_now,
-                case: if start_was_upper {
-                    WordCase::AllUpper
-                } else {
-                    WordCase::Lowercase
-                },
-                follows_punctuation: prev_class.is_new_subclause(),
-                start_was_upper,
-            });
-        }
-
-        let second = self.end - self.start == 1;
-        let case = if c.is_ascii_punctuation() {
-            self.case
-        } else {
-            self.case.feed(c.is_uppercase(), second)
-        };
-        Some(Self {
-            start: self.start,
-            end: buf_now,
-            case,
-            follows_punctuation: self.follows_punctuation,
-            start_was_upper: self.start_was_upper,
-        })
-    }
-
-    fn is_all_upper(self) -> bool {
-        matches!(self.case, WordCase::AllUpper) && self.end - self.start > 1
-    }
-
-    fn is_continuing_word(self, other: Option<Self>) -> bool {
-        match other {
-            Some(other) => self.start == other.start,
-            None => false,
-        }
-    }
-}
-
-enum WordVerdict {
-    AllUpper,
-    Capitalize,
-    Lowercase,
-    Keep,
-=======
->>>>>>> e01ae4c4
-}
-
-impl Default for CaseFolder {
-    fn default() -> Self {
-        Self {
-            case: Case::default(),
-            pristine: true,
-            char_class: CharClass::default(),
-            buf: String::new(),
-            last_reconfig: 0,
-            last_word: None,
-        }
-    }
-}
-
-impl CaseFolder {
-    /// Create a new case folder.
-    pub fn new() -> Self {
-        Self::default()
-    }
-
-<<<<<<< HEAD
-    /// Create a case folder from a case configuration.
-    pub fn from_config(case: Case) -> Self {
-        Self { case, ..Default::default() }
-    }
-
-    /// Transform a string to a case.
-    pub fn single(s: &str, case: Case) -> String {
-        Self::from_config(case).push_and_finish(s)
-    }
-
-    /// Add a string to the buffer.
-    pub fn push_str(&mut self, s: &str) {
-        match self.case {
-            Case::NoTransform => {
-                self.buf.push_str(s);
-                self.char_class = CharClass::default();
-            }
-            Case::Uppercase => {
-                self.buf.extend(s.chars().flat_map(char::to_uppercase));
-                self.char_class = CharClass::default();
-            }
-            Case::Lowercase => {
-                self.buf.extend(s.chars().flat_map(char::to_lowercase));
-                self.char_class = CharClass::default();
-            }
-            _ => {
-                for c in s.chars() {
-                    self.push(c);
-                }
-            }
-        }
-
-        self.pristine = false;
-    }
-
-    /// Add a string to the buffer and yield the end result.
-    pub fn push_and_finish(mut self, s: &str) -> String {
-        self.push_str(s);
-        self.finish()
-    }
-
-    /// Add a character to the buffer.
-    pub fn push(&mut self, c: char) {
-        let prev_class = self.char_class;
-        let hyphen_separates = match self.case {
-            Case::Title(props) => props.hyphen_word_separator,
-            _ => false,
-        };
-        self.char_class = prev_class.step(c, hyphen_separates);
-
-        let old_buf_len = self.buf.len();
-
-        match self.case {
-            Case::Title(config)
-                if config.trim_start && self.pristine && c.is_whitespace() => {}
-            Case::Title(_) => {
-                if prev_class.is_new_word() {
-                    self.buf.extend(c.to_uppercase());
-                } else {
-                    self.buf.extend(c.to_lowercase());
-                }
-            }
-            Case::Sentence(config)
-                if config.trim_start && self.pristine && c.is_whitespace() => {}
-            Case::Sentence(config) => {
-                if prev_class.is_new_sentence() {
-                    self.buf.extend(c.to_uppercase());
-                } else if config.do_not_format_after_dot
-                    && matches!(
-                        prev_class,
-                        CharClass::MaybeNewSentence | CharClass::MaybeSubclause
-                    )
-                {
-                    self.buf.push(c);
-                } else {
-                    self.buf.extend(c.to_lowercase());
-                }
-            }
-            Case::FirstUpper => {
-                if self.pristine && c.is_lowercase() {
-                    self.buf.extend(c.to_uppercase());
-                } else {
-                    self.buf.push(c);
-                }
-            }
-            Case::AllUpper => {
-                if prev_class.is_new_word() && c.is_lowercase() {
-                    self.buf.extend(c.to_uppercase());
-                } else {
-                    self.buf.push(c);
-                }
-            }
-            Case::Uppercase => self.buf.extend(c.to_uppercase()),
-            Case::Lowercase => self.buf.extend(c.to_lowercase()),
-            Case::NoTransform => self.buf.push(c),
-        }
-
-        self.last_word = match self.last_word {
-            Some(data) => {
-                let new_data = data.feed(
-                    c,
-                    old_buf_len,
-                    self.buf.len(),
-                    prev_class,
-                    self.char_class,
-                );
-
-                if !data.is_continuing_word(new_data) {
-                    self.process_word()
-                }
-
-                new_data
-            }
-            None => {
-                WordData::new(c, old_buf_len, self.buf.len(), prev_class, self.char_class)
-            }
-        };
-
-        self.pristine = self.pristine && c.is_whitespace();
-    }
-
-    /// Find the word with only alphabetic characters that starts at `self.last_word.start`.
-    fn find_word(&self) -> Option<&str> {
-        let data = self.last_word?;
-        let mut alphabetic_end = data.start;
-        while alphabetic_end < data.end
-            && self.buf[alphabetic_end..]
-                .chars()
-                .next()
-                .map(char::is_alphanumeric)
-                .unwrap_or_default()
-        {
-            alphabetic_end += 1;
-            while !self.buf.is_char_boundary(alphabetic_end) {
-                alphabetic_end += 1;
-            }
-        }
-
-        Some(&self.buf[data.start..alphabetic_end])
-    }
-
-    fn process_word(&mut self) {
-        let mut verdict = WordVerdict::Keep;
-        let data = if let Some(data) = self.last_word {
-            data
-        } else {
-            return;
-        };
-
-        match self.case {
-            Case::Title(config) => {
-                if config.keep_all_uppercase_words && data.is_all_upper() {
-                    verdict = WordVerdict::AllUpper;
-                } else if config.use_exception_dictionary {
-                    // Check if the word should be decapitalized.
-                    let mut lookup = true;
-
-                    // Do not lowercase if the word follows punctuation.
-                    lookup &= !config.always_capitalize_after_punctuation
-                        || !data.follows_punctuation;
-
-                    if let Some(min_len) = config.always_capitalize_min_len {
-                        // Do not lowercase if word is too long.
-                        lookup &= data.end - data.start < min_len;
-                    }
-
-                    let term = self.find_word().unwrap_or_default();
-
-                    if lookup {
-                        verdict = if en::NEVER_CAPITALIZE.binary_search(&term).is_ok() {
-                            WordVerdict::Lowercase
-                        } else {
-                            WordVerdict::Keep
-                        };
-                    }
-                }
-            }
-            Case::Sentence(config) => {
-                if config.capitalize_words_with_caps_inside
-                    && data.case == WordCase::HasNonStartUpper
-                {
-                    verdict = WordVerdict::Capitalize;
-                } else if config.keep_all_uppercase_words && data.is_all_upper() {
-                    verdict = WordVerdict::AllUpper;
-                } else if config.use_exception_dictionary {
-                    let term = self.find_word().unwrap_or_default();
-                    verdict = if en::ALWAYS_CAPITALIZE.binary_search(&term).is_ok() {
-                        WordVerdict::Capitalize
-                    } else {
-                        WordVerdict::Keep
-                    };
-                }
-            }
-            _ => {}
-        }
-
-        match verdict {
-            WordVerdict::AllUpper => {
-                map_chars(&mut self.buf, data.start..data.end, |c| {
-                    if c.is_lowercase() {
-                        Some(c.to_uppercase())
-                    } else {
-                        None
-                    }
-                });
-            }
-            WordVerdict::Capitalize => capitalize_char(&mut self.buf, data.start),
-            WordVerdict::Lowercase => match &self.buf[data.start..].char_indices().next()
-            {
-                Some((_, c)) if c.is_uppercase() => {
-                    map_chars(
-                        &mut self.buf,
-                        data.start..data.start + c.len_utf8(),
-                        |c| Some(c.to_lowercase()),
-                    );
-                }
-                _ => {}
-            },
-            WordVerdict::Keep => {}
-        }
-    }
-
-    fn may_trim_end(&mut self) {
-        let trim = match self.case {
-            Case::Title(config) => config.trim_end,
-            Case::Sentence(config) => config.trim_end,
-            _ => false,
-        };
-
-        // Trim all whitespace at the end of the buffer until self.last_reconfig.
-        while trim
-            && self.buf.len() > self.last_reconfig
-            && self.buf.ends_with(char::is_whitespace)
-        {
-            self.buf.pop();
-        }
-        match self.case {
-            Case::Title(config) if config.always_capitalize_last_word => {
-                let start = match self.last_word {
-                    Some(data) => Some(data.start),
-                    None => self
-                        .buf
-                        .rfind(char::is_whitespace)
-                        .map(|i| i + self.buf[i..].chars().next().unwrap().len_utf8()),
-                };
-
-                let Some(start) = start else { return };
-                if start < self.last_reconfig || start >= self.buf.len() {
-                    return;
-                }
-
-                capitalize_char(&mut self.buf, start);
-            }
-            _ => {}
-        }
-    }
-
-    /// Change the configuration of the CaseFolder.
-    pub fn config(&mut self, case: Case) {
-        if self.case == case {
-            return;
-        }
-
-        self.may_trim_end();
-        self.last_reconfig = self.buf.len();
-        self.pristine = true;
-        self.case = case;
-    }
-
-    /// Yield the transformed string.
-    pub fn finish(mut self) -> String {
-        self.process_word();
-        self.may_trim_end();
-        self.buf
-    }
-
-    /// Whether the buffer is empty.
-    pub fn is_empty(&self) -> bool {
-        self.buf.is_empty()
-    }
-
-    /// Return the length of the buffer.
-    pub fn len(&self) -> usize {
-        self.buf.len()
-    }
-
-    /// Yield the buffer as a mutable string. Must call [`Self::mark_changed`]
-    /// if the length of the string is changed.
-    pub fn as_str_mut(&mut self) -> &mut String {
-        &mut self.buf
-    }
-
-    /// Check if the buffer ends with a character.
-    pub fn ends_with(&self, pattern: char) -> bool {
-        self.buf.ends_with(pattern)
-    }
-
-    /// Notify the struct that an outside manipulation to the underlying buffer
-    /// occurred.
-    pub fn mark_changed(&mut self) {
-        self.last_reconfig = self.buf.len();
-        self.last_word = None;
-    }
-}
-
-impl Write for CaseFolder {
-    fn write_str(&mut self, s: &str) -> std::fmt::Result {
-        self.push_str(s);
-        Ok(())
-    }
-
-    fn write_char(&mut self, c: char) -> std::fmt::Result {
-        self.push(c);
-        Ok(())
-    }
-}
-
-/// Maps the characters inside of a string in place.
-/// The mapping function returns an iterator over the characters that should
-/// replace the current character. It can also return `None` to indicate that
-/// the current character should not be replaced.
-fn map_chars<F, I>(buf: &mut String, range: std::ops::Range<usize>, mut f: F)
-where
-    I: Iterator<Item = char>,
-    F: FnMut(char) -> Option<I>,
-{
-    // Try to capitalize in-place.
-    let mut i = range.start;
-    let mut orig_chars = range.start;
-    while let Some(char) = buf[i..].chars().next() {
-        if orig_chars >= range.end {
-            break;
-        }
-
-=======
 /// Which case to transform to
 #[derive(Copy, Clone, Debug, Default, PartialEq, Eq)]
 pub enum Case {
@@ -1248,7 +670,6 @@
             break;
         }
 
->>>>>>> e01ae4c4
         orig_chars += char.len_utf8();
 
         match f(char) {
@@ -1278,11 +699,7 @@
 }
 
 /// Check if a character is a CJK character.
-<<<<<<< HEAD
-pub fn is_cjk(c: char) -> bool {
-=======
 pub(crate) fn is_cjk(c: char) -> bool {
->>>>>>> e01ae4c4
     let cp: u32 = c.into();
     (0x4E00..=0x9FFF).contains(&cp)
         || (0x3400..=0x4DBF).contains(&cp)
@@ -1415,110 +832,59 @@
 
     #[test]
     fn title_case_last_word() {
-<<<<<<< HEAD
-        let props = TitleCaseConf::new();
-
-        let title = CaseFolder::single(
-            "a holistic investigation of me in general so ",
-            props.into(),
-        );
-=======
         let case: Case = TitleCase::new().into();
 
         let title = case.transform("a holistic investigation of me in general so ");
->>>>>>> e01ae4c4
         assert_eq!("A Holistic Investigation of Me in General So", title);
     }
 
     #[test]
     fn title_case_char_segmentation() {
-<<<<<<< HEAD
-        let props = TitleCaseConf::new();
-        let title = CaseFolder::single("She AiN’T Be Getting on my Nerves", props.into());
-        assert_eq!("She Ain’t Be Getting on My Nerves", title);
-
-        let title = CaseFolder::single(
-            "We don’t bank on the Pope’s decisions being sensible",
-            props.into(),
-        );
-=======
         let case: Case = TitleCase::new().into();
         let title = case.transform("She AiN’T Be Getting on my Nerves");
         assert_eq!("She Ain’t Be Getting on My Nerves", title);
 
         let title =
             case.transform("We don’t bank on the Pope’s decisions being sensible");
->>>>>>> e01ae4c4
         assert_eq!("We Don’t Bank on the Pope’s Decisions Being Sensible", title);
     }
 
     #[test]
     fn title_case_edge_cases() {
-        let mut props = TitleCaseConf::new();
+        let mut props = TitleCase::new();
         props.trim_start = false;
         props.trim_end = false;
         let case: Case = props.into();
 
-<<<<<<< HEAD
-        let title = CaseFolder::single("          crap.   oh  ", props.into());
-        assert_eq!("          Crap.   Oh  ", title);
-
-        let title = CaseFolder::single("", props.into());
-=======
         let title = case.transform("          crap.   oh  ");
         assert_eq!("          Crap.   Oh  ", title);
 
         let title = case.transform("");
->>>>>>> e01ae4c4
         assert_eq!("", title);
     }
 
     #[test]
     fn title_case_punctuation() {
-<<<<<<< HEAD
-        let props = TitleCaseConf::new();
-
-        let title = CaseFolder::single(
-            "Around a table: the reason why we just could not care",
-            props.into(),
-        );
-=======
         let case: Case = TitleCase::new().into();
 
         let title =
             case.transform("Around a table: the reason why we just could not care");
->>>>>>> e01ae4c4
         assert_eq!("Around a Table: The Reason Why We Just Could Not Care", title);
     }
 
     #[test]
     fn title_case_word_length() {
-        let mut props = TitleCaseConf::new();
+        let mut props = TitleCase::new();
         props.always_capitalize_min_len = Some(4);
         props.keep_all_uppercase_words = false;
         let case: Case = props.into();
 
-<<<<<<< HEAD
-        let title = CaseFolder::single("sToNES iNSidE OF CaVES", props.into());
-=======
         let title = case.transform("sToNES iNSidE OF CaVES");
->>>>>>> e01ae4c4
         assert_eq!("Stones Inside of Caves", title);
     }
 
     #[test]
     fn title_case_name_detecion() {
-<<<<<<< HEAD
-        let mut props = TitleCaseConf::new();
-
-        let title =
-            CaseFolder::single("Exploring NASA's new moon strategy", props.into());
-        assert_eq!("Exploring NASA's New Moon Strategy", title);
-
-        props.keep_all_uppercase_words = false;
-
-        let title = CaseFolder::single("P-HACKING IN SCIENCE: AN OBITUARY", props.into());
-=======
         let mut props = TitleCase::new();
         let case: Case = props.into();
 
@@ -1529,62 +895,36 @@
         let case: Case = props.into();
 
         let title = case.transform("P-HACKING IN SCIENCE: AN OBITUARY");
->>>>>>> e01ae4c4
         assert_eq!("P-Hacking in Science: An Obituary", title);
     }
 
     #[test]
     fn title_case_full_stop_handling() {
-        let mut props = TitleCaseConf::new();
+        let mut props = TitleCase::new();
         props.always_capitalize_min_len = Some(4);
         let case: Case = props.into();
 
-<<<<<<< HEAD
-        let title = CaseFolder::single(
-            "Facebook.com and aHo are corporate behemoths",
-            props.into(),
-        );
-        assert_eq!("Facebook.com and Aho Are Corporate Behemoths", title);
-
-        let title = CaseFolder::single("Still. coming into focus.", props.into());
-=======
         let title = case.transform("Facebook.com and aHo are corporate behemoths");
         assert_eq!("Facebook.com and Aho Are Corporate Behemoths", title);
 
         let title = case.transform("Still. coming into focus.");
->>>>>>> e01ae4c4
         assert_eq!("Still. Coming Into Focus.", title);
     }
 
     #[test]
     fn title_case_hyphens() {
-<<<<<<< HEAD
-        let props = TitleCaseConf::new();
-
-        let title = CaseFolder::single(
-            "Comparative study of Self-reporting students' performance",
-            props.into(),
-        );
-=======
         let case: Case = TitleCase::new().into();
 
         let title =
             case.transform("Comparative study of Self-reporting students' performance");
->>>>>>> e01ae4c4
         assert_eq!("Comparative Study of Self-Reporting Students' Performance", title);
     }
 
     #[test]
     fn sentence_case() {
-<<<<<<< HEAD
-        let props = SentenceCaseConf::new();
-
-        let title = CaseFolder::single("This page is not for Discussions. Please Use the Table below to Find the Most Appropriate Section to Post.", props.into());
-=======
         let case: Case = SentenceCase::new().into();
 
         let title = case.transform("This page is not for Discussions. Please Use the Table below to Find the Most Appropriate Section to Post.");
->>>>>>> e01ae4c4
         assert_eq!(
             "This page is not for discussions. Please use the table below to find the most appropriate section to post.",
             title
@@ -1593,17 +933,6 @@
 
     #[test]
     fn sentence_case_char_segmentation() {
-<<<<<<< HEAD
-        let props = SentenceCaseConf::new();
-
-        let title = CaseFolder::single("She AINT Be Getting on my Nerves", props.into());
-        assert_eq!("She AINT be getting on my nerves", title);
-
-        let title = CaseFolder::single(
-            "We don’t bank on the Pope’s decisions being sensible",
-            props.into(),
-        );
-=======
         let case: Case = SentenceCase::new().into();
 
         let title = case.transform("She AINT Be Getting on my Nerves");
@@ -1611,45 +940,29 @@
 
         let title =
             case.transform("We don’t bank on the Pope’s decisions being sensible");
->>>>>>> e01ae4c4
         assert_eq!("We don’t bank on the pope’s decisions being sensible", title);
     }
 
     #[test]
     fn sentence_case_edge_cases() {
-        let mut props = SentenceCaseConf::new();
+        let mut props = SentenceCase::new();
         props.trim_start = false;
         props.trim_end = false;
         let case: Case = props.into();
 
-<<<<<<< HEAD
-        let title = CaseFolder::single("          crap.   oh  ", props.into());
-        assert_eq!("          Crap.   Oh  ", title);
-
-        let title = CaseFolder::single("", props.into());
-=======
         let title = case.transform("          crap.   oh  ");
         assert_eq!("          Crap.   Oh  ", title);
 
         let title = case.transform("");
->>>>>>> e01ae4c4
         assert_eq!("", title);
     }
 
     #[test]
     fn sentence_case_dictionary() {
-<<<<<<< HEAD
-        let props = SentenceCaseConf::new();
-
-        let title = CaseFolder::single(
-            "if i must distance myself from the euroPe-centric mindset for a moment",
-            props.into(),
-=======
         let case: Case = SentenceCase::new().into();
 
         let title = case.transform(
             "if i must distance myself from the euroPe-centric mindset for a moment",
->>>>>>> e01ae4c4
         );
         assert_eq!(
             "If I must distance myself from the Europe-centric mindset for a moment",
@@ -1659,17 +972,10 @@
 
     #[test]
     fn sentence_case_no_transform() {
-<<<<<<< HEAD
-        let props = SentenceCaseConf::new();
-
-        let title = CaseFolder::single(
-=======
         let case: Case = SentenceCase::new().into();
 
         let title = case.transform(
->>>>>>> e01ae4c4
             "As seen in Figure 4.A, we achieved a significant performance increase",
-            props.into(),
         );
         assert_eq!(
             "As seen in figure 4.A, we achieved a significant performance increase",
@@ -1679,58 +985,32 @@
 
     #[test]
     fn sentence_case_name_detection() {
-<<<<<<< HEAD
-        let props = SentenceCaseConf::new();
-
-        let title = CaseFolder::single(
-            "We want to present GRAL, a localization algorithm for Wireless Sensor Networks",
-            props.into(),
-=======
         let case: Case = SentenceCase::new().into();
 
         let title = case.transform(
             "We want to present GRAL, a localization algorithm for Wireless Sensor Networks",
->>>>>>> e01ae4c4
         );
         assert_eq!(
             "We want to present GRAL, a localization algorithm for wireless sensor networks",
             title
         );
 
-<<<<<<< HEAD
-        let title = CaseFolder::single(
-            "Ubiquity airMAX is the next generation of networking hardware",
-            props.into(),
-        );
-=======
         let title = case
             .transform("Ubiquity airMAX is the next generation of networking hardware");
->>>>>>> e01ae4c4
         assert_eq!(
             "Ubiquity Airmax is the next generation of networking hardware",
             title
         );
 
-<<<<<<< HEAD
-        let props = SentenceCaseConf {
-=======
         let case: Case = SentenceCase {
->>>>>>> e01ae4c4
             keep_all_uppercase_words: false,
             capitalize_words_with_caps_inside: false,
             ..Default::default()
         }
         .into();
 
-<<<<<<< HEAD
-        let title = CaseFolder::single(
-            "SOME PEOPLE CAN NEVER STOP TO SCREAM. IT IS DRIVING ME CRAZY!",
-            props.into(),
-        );
-=======
         let title = case
             .transform("SOME PEOPLE CAN NEVER STOP TO SCREAM. IT IS DRIVING ME CRAZY!");
->>>>>>> e01ae4c4
         assert_eq!(
             "Some people can never stop to scream. It is driving me crazy!",
             title
