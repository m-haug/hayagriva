--- conflicted
+++ resolved
@@ -256,15 +256,9 @@
     /// three. The first part will be interpreted as the <prefix> <Name>, the
     /// second part as the given name and the third part as the suffix.
     ///
-<<<<<<< HEAD
-    /// The prefix and name are separated just like in BiBTeX, as described
-    /// [Nicolas Markey describes in "Tame the BeaST"][taming], p. 24. The
-    /// gist is that the given name will start at the first word with a capital
-=======
     /// The prefix and name are seperated just like in BiBTeX, as described
     /// [Nicolas Markey describes in "Tame the BeaST"][taming], p. 24. The gist
     /// is that the given name will start at the first word with a capital
->>>>>>> a9996e9c
     /// letter, if there are any such words.
     ///
     /// The call site of this function in the library obtains the slice by
@@ -834,15 +828,9 @@
 #[derive(Clone, Error, Debug)]
 pub enum DurationError {
     /// The string is malformed.
-<<<<<<< HEAD
-    #[error("string does not match duration regex")]
-    NoMatch,
-    /// The value is out of bounds when another, subsequent value is present (i. e. `01:61:48`).
-=======
     #[error("duration string malformed")]
     Malformed,
     /// The value is out of bounds when another, subsequent value is present (i.e. `01:61:48`).
->>>>>>> a9996e9c
     #[error("out of bounds value when greater order value is specified")]
     TooLarge,
 }
